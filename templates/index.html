<!doctype html>
<html lang="en">
<head>
    <meta charset="UTF-8">
    <meta name="viewport" content="width=device-width, initial-scale=1.0">
    <title>Radio</title>
    <link rel="stylesheet" href="static/css/styles.css">   
    <link rel="stylesheet" href="{{ url_for('static', filename='css/styles.css') }}">
</head>
<body>
    <div class="container">
<<<<<<< HEAD
        <h1>Radio</h1>
        <div class="wifi-status">
            <div>Status</div>
            <div class="status-indicator">
                <div class="indicator-circle" id="connection-status-circle"></div>
                <div class="status-message" id="connection-status-message">Connected to &nbsp;</div>
                <div class="status-text" id="wifi-ssid"></div>
            </div>
        </div>
        <div class="button-container">
            <a href="{{ url_for('wifi_settings') }}" class="wifi-settings-button">WiFi Settings</a>
        </div>
=======
        <h1>Radio Device</h1>

>>>>>>> e22fddc4
        <div class="input-group">
            <!-- <label for="link1">Channel 1:</label> -->
            <div class="input-row">
                <button class="edit-button" onclick="toggleEdit('link1')">{{ link1 }}</button>
            </div>
        </div>
        <div class="input-group">
            <!-- <label for="link2">Channel 2:</label> -->
            <div class="input-row">
                <button class="edit-button" onclick="toggleEdit('link2')">{{ link2 }}</button>
            </div>
        </div>
        <div class="input-group">
            <!-- <label for="link3">Channel 3:</label> -->
            <div class="input-row">
                <button class="edit-button" onclick="toggleEdit('link3')">{{ link3 }}</button>
<<<<<<< HEAD
            </div>
        </div>
        <div class="wifi-status">
            <div>Status</div>
            <div class="status-indicator">
                <div class="indicator-circle" id="connection-status-circle"></div>
                <div class="status-message" id="connection-status-message">Connected to &nbsp;</div>
                <div class="status-text" id="wifi-ssid">Salt_5GHz_D8261F WiFi</div>
=======
>>>>>>> e22fddc4
            </div>
        </div>
        <div class="wifi-status">
            <div>Status</div>
            <div class="status-indicator">
                <div class="indicator-circle" id="connection-status-circle"></div>
                <div class="status-message" id="connection-status-message">Connected to &nbsp;</div>
                <div class="status-text" id="wifi-ssid">Salt_5GHz_D8261F WiFi</div>
            </div>
        </div>
        <div class="button-container">
            <a href="{{ url_for('wifi_settings') }}" class="wifi-settings-button">WiFi Settings</a>
        </div>
    </div>
    <script>
        function toggleEdit(id) {
            window.location.href = `/stream-select?channel=${id}`;
        }
        function updateWifiStatus() {
            fetch('/get_wifi_ssid')
                .then(response => response.json())
                .then(data => {
                    if (data.ssid) {
                        document.getElementById('wifi-ssid').textContent = `${data.ssid} WiFi`;
                    } else if (data.error) {
                        // If no Wi-Fi is connected, redirect to the Wi-Fi settings page
                        window.location.href = '/wifi-setup';
                    }
                })
                .catch(error => console.error('Error:', error));
        }
        function updateInternetStatus() {
            // Check internet connection by calling the server-side Flask route
            fetch('/check_internet_connection')
                .then(response => response.json())
                .then(data => {
                    if (data.connected) {
                        document.getElementById('connection-status-circle').style.backgroundColor = 'green';
                        document.getElementById('connection-status-message').textContent = 'Connected';
                    } else {
                        document.getElementById('connection-status-circle').style.backgroundColor = 'red';
                        document.getElementById('connection-status-message').textContent = 'No Internet connection';
                    }
                })
                .catch(error => {
                    console.log(data)
                    console.error('Error:', error);
                    document.getElementById('connection-status-circle').style.backgroundColor = 'blue';
                    document.getElementById('connection-status-message').textContent = 'No Internet connection';
                });
        }
        window.onload = function() {
            updateWifiStatus();
            updateInternetStatus();
        };
    </script>
</body>
</html>
<|MERGE_RESOLUTION|>--- conflicted
+++ resolved
@@ -1,113 +1,97 @@
-<!doctype html>
-<html lang="en">
-<head>
-    <meta charset="UTF-8">
-    <meta name="viewport" content="width=device-width, initial-scale=1.0">
-    <title>Radio</title>
-    <link rel="stylesheet" href="static/css/styles.css">   
-    <link rel="stylesheet" href="{{ url_for('static', filename='css/styles.css') }}">
-</head>
-<body>
-    <div class="container">
-<<<<<<< HEAD
-        <h1>Radio</h1>
-        <div class="wifi-status">
-            <div>Status</div>
-            <div class="status-indicator">
-                <div class="indicator-circle" id="connection-status-circle"></div>
-                <div class="status-message" id="connection-status-message">Connected to &nbsp;</div>
-                <div class="status-text" id="wifi-ssid"></div>
-            </div>
-        </div>
-        <div class="button-container">
-            <a href="{{ url_for('wifi_settings') }}" class="wifi-settings-button">WiFi Settings</a>
-        </div>
-=======
-        <h1>Radio Device</h1>
-
->>>>>>> e22fddc4
-        <div class="input-group">
-            <!-- <label for="link1">Channel 1:</label> -->
-            <div class="input-row">
-                <button class="edit-button" onclick="toggleEdit('link1')">{{ link1 }}</button>
-            </div>
-        </div>
-        <div class="input-group">
-            <!-- <label for="link2">Channel 2:</label> -->
-            <div class="input-row">
-                <button class="edit-button" onclick="toggleEdit('link2')">{{ link2 }}</button>
-            </div>
-        </div>
-        <div class="input-group">
-            <!-- <label for="link3">Channel 3:</label> -->
-            <div class="input-row">
-                <button class="edit-button" onclick="toggleEdit('link3')">{{ link3 }}</button>
-<<<<<<< HEAD
-            </div>
-        </div>
-        <div class="wifi-status">
-            <div>Status</div>
-            <div class="status-indicator">
-                <div class="indicator-circle" id="connection-status-circle"></div>
-                <div class="status-message" id="connection-status-message">Connected to &nbsp;</div>
-                <div class="status-text" id="wifi-ssid">Salt_5GHz_D8261F WiFi</div>
-=======
->>>>>>> e22fddc4
-            </div>
-        </div>
-        <div class="wifi-status">
-            <div>Status</div>
-            <div class="status-indicator">
-                <div class="indicator-circle" id="connection-status-circle"></div>
-                <div class="status-message" id="connection-status-message">Connected to &nbsp;</div>
-                <div class="status-text" id="wifi-ssid">Salt_5GHz_D8261F WiFi</div>
-            </div>
-        </div>
-        <div class="button-container">
-            <a href="{{ url_for('wifi_settings') }}" class="wifi-settings-button">WiFi Settings</a>
-        </div>
-    </div>
-    <script>
-        function toggleEdit(id) {
-            window.location.href = `/stream-select?channel=${id}`;
-        }
-        function updateWifiStatus() {
-            fetch('/get_wifi_ssid')
-                .then(response => response.json())
-                .then(data => {
-                    if (data.ssid) {
-                        document.getElementById('wifi-ssid').textContent = `${data.ssid} WiFi`;
-                    } else if (data.error) {
-                        // If no Wi-Fi is connected, redirect to the Wi-Fi settings page
-                        window.location.href = '/wifi-setup';
-                    }
-                })
-                .catch(error => console.error('Error:', error));
-        }
-        function updateInternetStatus() {
-            // Check internet connection by calling the server-side Flask route
-            fetch('/check_internet_connection')
-                .then(response => response.json())
-                .then(data => {
-                    if (data.connected) {
-                        document.getElementById('connection-status-circle').style.backgroundColor = 'green';
-                        document.getElementById('connection-status-message').textContent = 'Connected';
-                    } else {
-                        document.getElementById('connection-status-circle').style.backgroundColor = 'red';
-                        document.getElementById('connection-status-message').textContent = 'No Internet connection';
-                    }
-                })
-                .catch(error => {
-                    console.log(data)
-                    console.error('Error:', error);
-                    document.getElementById('connection-status-circle').style.backgroundColor = 'blue';
-                    document.getElementById('connection-status-message').textContent = 'No Internet connection';
-                });
-        }
-        window.onload = function() {
-            updateWifiStatus();
-            updateInternetStatus();
-        };
-    </script>
-</body>
-</html>
+<!doctype html>
+<html lang="en">
+<head>
+    <meta charset="UTF-8">
+    <meta name="viewport" content="width=device-width, initial-scale=1.0">
+    <title>Radio</title>
+    <link rel="stylesheet" href="static/css/styles.css">   
+    <link rel="stylesheet" href="{{ url_for('static', filename='css/styles.css') }}">
+</head>
+<body>
+    <div class="container">
+        <h1>Radio</h1>
+        <div class="wifi-status">
+            <div>Status</div>
+            <div class="status-indicator">
+                <div class="indicator-circle" id="connection-status-circle"></div>
+                <div class="status-message" id="connection-status-message">Connected to &nbsp;</div>
+                <div class="status-text" id="wifi-ssid"></div>
+            </div>
+        </div>
+        <div class="button-container">
+            <a href="{{ url_for('wifi_settings') }}" class="wifi-settings-button">WiFi Settings</a>
+        </div>
+        <div class="input-group">
+            <!-- <label for="link1">Channel 1:</label> -->
+            <div class="input-row">
+                <button class="edit-button" onclick="toggleEdit('link1')">{{ link1 }}</button>
+            </div>
+        </div>
+        <div class="input-group">
+            <!-- <label for="link2">Channel 2:</label> -->
+            <div class="input-row">
+                <button class="edit-button" onclick="toggleEdit('link2')">{{ link2 }}</button>
+            </div>
+        </div>
+        <div class="input-group">
+            <!-- <label for="link3">Channel 3:</label> -->
+            <div class="input-row">
+                <button class="edit-button" onclick="toggleEdit('link3')">{{ link3 }}</button>
+            </div>
+        </div>
+        <div class="wifi-status">
+            <div>Status</div>
+            <div class="status-indicator">
+                <div class="indicator-circle" id="connection-status-circle"></div>
+                <div class="status-message" id="connection-status-message">Connected to &nbsp;</div>
+                <div class="status-text" id="wifi-ssid">Salt_5GHz_D8261F WiFi</div>
+            </div>
+        </div>
+        <div class="button-container">
+            <a href="{{ url_for('wifi_settings') }}" class="wifi-settings-button">WiFi Settings</a>
+        </div>
+    </div>
+    <script>
+        function toggleEdit(id) {
+            window.location.href = `/stream-select?channel=${id}`;
+        }
+        function updateWifiStatus() {
+            fetch('/get_wifi_ssid')
+                .then(response => response.json())
+                .then(data => {
+                    if (data.ssid) {
+                        document.getElementById('wifi-ssid').textContent = `${data.ssid} WiFi`;
+                    } else if (data.error) {
+                        // If no Wi-Fi is connected, redirect to the Wi-Fi settings page
+                        window.location.href = '/wifi-setup';
+                    }
+                })
+                .catch(error => console.error('Error:', error));
+        }
+        function updateInternetStatus() {
+            // Check internet connection by calling the server-side Flask route
+            fetch('/check_internet_connection')
+                .then(response => response.json())
+                .then(data => {
+                    if (data.connected) {
+                        document.getElementById('connection-status-circle').style.backgroundColor = 'green';
+                        document.getElementById('connection-status-message').textContent = 'Connected';
+                    } else {
+                        document.getElementById('connection-status-circle').style.backgroundColor = 'red';
+                        document.getElementById('connection-status-message').textContent = 'No Internet connection';
+                    }
+                })
+                .catch(error => {
+                    console.log(data)
+                    console.error('Error:', error);
+                    document.getElementById('connection-status-circle').style.backgroundColor = 'blue';
+                    document.getElementById('connection-status-message').textContent = 'No Internet connection';
+                });
+        }
+        window.onload = function() {
+            updateWifiStatus();
+            updateInternetStatus();
+        };
+    </script>
+</body>
+</html>